/*
 * Copyright 2020 Typelevel
 *
 * Licensed under the Apache License, Version 2.0 (the "License");
 * you may not use this file except in compliance with the License.
 * You may obtain a copy of the License at
 *
 *     http://www.apache.org/licenses/LICENSE-2.0
 *
 * Unless required by applicable law or agreed to in writing, software
 * distributed under the License is distributed on an "AS IS" BASIS,
 * WITHOUT WARRANTIES OR CONDITIONS OF ANY KIND, either express or implied.
 * See the License for the specific language governing permissions and
 * limitations under the License.
 */

package cats.effect
package testkit

import cats.{Eval, Monad, MonadError}
import cats.effect.kernel.Sync
import cats.effect.testkit.freeEval._
import cats.free.FreeT

import org.scalacheck.{Arbitrary, Cogen, Gen}

import scala.concurrent.duration.FiniteDuration
import java.util.concurrent.TimeUnit

object FreeSyncGenerators {

  implicit def cogenFreeSync[F[_]: Monad, A: Cogen](
      implicit C: Cogen[F[A]]): Cogen[FreeT[Eval, F, A]] =
    C.contramap(run(_))

  def generators[F[_]](implicit F0: MonadError[F, Throwable]) =
    new SyncGenerators[FreeT[Eval, F, *]] {

      val arbitraryE: Arbitrary[Throwable] =
        Arbitrary(Arbitrary.arbitrary[Int].map(TestException(_)))

      val cogenE: Cogen[Throwable] =
        Cogen[Int].contramap(_.asInstanceOf[TestException].i)

      val arbitraryFD: Arbitrary[FiniteDuration] = {
        import TimeUnit._

        val genTU =
          Gen.oneOf(NANOSECONDS, MICROSECONDS, MILLISECONDS, SECONDS, MINUTES, HOURS, DAYS)

        Arbitrary {
<<<<<<< HEAD
          genTU.flatMap { u =>
            Gen.posNum[Long].map(FiniteDuration(_, u))
          }
=======
          genTU flatMap { u => Gen.posNum[Long].map(FiniteDuration(_, u)) }
>>>>>>> cade5446
        }
      }

      val F: Sync[FreeT[Eval, F, *]] =
        syncForFreeT[F]
    }

  implicit def arbitraryFreeSync[F[_], A: Arbitrary: Cogen](
<<<<<<< HEAD
    implicit F: MonadError[F, Throwable]
  ): Arbitrary[FreeT[Eval, F, A]] =
=======
      implicit F: MonadError[F, Throwable]): Arbitrary[FreeT[Eval, F, A]] =
>>>>>>> cade5446
    Arbitrary(generators[F].generators[A])
}

final case class TestException(i: Int) extends Exception<|MERGE_RESOLUTION|>--- conflicted
+++ resolved
@@ -49,13 +49,7 @@
           Gen.oneOf(NANOSECONDS, MICROSECONDS, MILLISECONDS, SECONDS, MINUTES, HOURS, DAYS)
 
         Arbitrary {
-<<<<<<< HEAD
-          genTU.flatMap { u =>
-            Gen.posNum[Long].map(FiniteDuration(_, u))
-          }
-=======
           genTU flatMap { u => Gen.posNum[Long].map(FiniteDuration(_, u)) }
->>>>>>> cade5446
         }
       }
 
@@ -64,12 +58,7 @@
     }
 
   implicit def arbitraryFreeSync[F[_], A: Arbitrary: Cogen](
-<<<<<<< HEAD
-    implicit F: MonadError[F, Throwable]
-  ): Arbitrary[FreeT[Eval, F, A]] =
-=======
       implicit F: MonadError[F, Throwable]): Arbitrary[FreeT[Eval, F, A]] =
->>>>>>> cade5446
     Arbitrary(generators[F].generators[A])
 }
 
