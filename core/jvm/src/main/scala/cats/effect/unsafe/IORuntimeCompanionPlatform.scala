--- conflicted
+++ resolved
@@ -21,13 +21,6 @@
 import java.util.concurrent.Executors
 import java.util.concurrent.atomic.AtomicInteger
 
-<<<<<<< HEAD
-abstract private[unsafe] class IORuntimeCompanionPlatform { self: IORuntime.type =>
-  def createDefaultComputeExecutionContext(threadPrefix: String = "io-compute-"): (ExecutionContext, () => Unit) = {
-    val threadCount = new AtomicInteger(0)
-    val executor = Executors.newFixedThreadPool(
-      Runtime.getRuntime().availableProcessors(), { (r: Runnable) =>
-=======
 private[unsafe] abstract class IORuntimeCompanionPlatform { self: IORuntime.type =>
   def createDefaultComputeExecutionContext(
       threadPrefix: String = "io-compute-"): (ExecutionContext, () => Unit) = {
@@ -35,7 +28,6 @@
     val executor = Executors.newFixedThreadPool(
       Runtime.getRuntime().availableProcessors(),
       { (r: Runnable) =>
->>>>>>> cade5446
         val t = new Thread(r)
         t.setName(s"${threadPrefix}-${threadCount.getAndIncrement()}")
         t.setDaemon(true)
