--- conflicted
+++ resolved
@@ -281,7 +281,6 @@
           bFirst = bindNext.asInstanceOf[Bind]
           currentIO = fa
 
-<<<<<<< HEAD
         case Trace(source, frame) =>
           if (ctx eq null) ctx = IOContext()
           ctx.pushFrame(frame)
@@ -299,21 +298,10 @@
           unboxed = ().asInstanceOf[AnyRef]
           hasUnboxed = true
 
-        case Async(_, _, _) =>
-          // Cannot inline the code of this method — as it would
-          // box those vars in scala.runtime.ObjectRef!
-          return suspendAsync(currentIO.asInstanceOf[IO.Async[A]], ctx, bFirst, bRest)
-
-        case _ =>
-          return Async { (conn, _, cb) =>
-            loop(currentIO, conn, cb.asInstanceOf[Callback], ctx, null, bFirst, bRest)
-          }
-=======
         case _ =>
           // Cannot inline the code of this method — as it would
           // box those vars in scala.runtime.ObjectRef!
-          return suspendAsync(currentIO.asInstanceOf[IO[A]], bFirst, bRest)
->>>>>>> 82ade51d
+          return suspendAsync(currentIO.asInstanceOf[IO[A]], ctx, bFirst, bRest)
       }
 
       if (hasUnboxed) {
@@ -338,25 +326,12 @@
     // $COVERAGE-ON$
   }
 
-<<<<<<< HEAD
-  private def suspendAsync[A](currentIO: IO.Async[A], ctx: IOContext, bFirst: Bind, bRest: CallStack): IO[A] =
-    // Hitting an async boundary means we have to stop, however
-    // if we had previous `flatMap` operations then we need to resume
-    // the loop with the collected stack
-    if (bFirst != null || (bRest != null && !bRest.isEmpty))
-      Async { (conn, _, cb) =>
-        loop(currentIO, conn, cb.asInstanceOf[Callback], ctx, null, bFirst, bRest)
-      }
-    else
-      currentIO
-=======
-  private def suspendAsync[A](currentIO: IO[A], bFirst: Bind, bRest: CallStack): IO[A] =
+  private def suspendAsync[A](currentIO: IO[A], ctx: IOContext, bFirst: Bind, bRest: CallStack): IO[A] =
     // Encountered an instruction that can't be interpreted synchronously,
     // so suspend it in an Async node that can be invoked later.
-    Async { (conn, cb) =>
-      loop(currentIO, conn, cb.asInstanceOf[Callback], null, bFirst, bRest)
+    Async { (conn, _, cb) =>
+      loop(currentIO, conn, cb.asInstanceOf[Callback], ctx, null, bFirst, bRest)
     }
->>>>>>> 82ade51d
 
   /**
    * Pops the next bind function from the stack, but filters out
