--- conflicted
+++ resolved
@@ -18,11 +18,8 @@
 package effect
 
 import org.scalacheck._
-<<<<<<< HEAD
 
 import scala.concurrent.Future
-=======
->>>>>>> 1822867d
 import scala.util.Either
 
 object Generators {
@@ -68,19 +65,12 @@
   def genBindSuspend[A: Arbitrary: Cogen]: Gen[IO[A]] =
     arbitrary[A].map(IO.apply(_).flatMap(IO.pure))
 
-<<<<<<< HEAD
-  def genFlatMap[A: Arbitrary: Cogen]: Gen[IO[A]] = for {
-    ioa <- arbitrary[IO[A]]
-    f <- arbitrary[A => IO[A]]
-  } yield ioa.flatMap(f)
-
-  implicit def cogenIO[A](implicit cgfa: Cogen[Future[A]]): Cogen[IO[A]] =
-    cgfa.contramap((ioa: IO[A]) => ioa.unsafeToFuture)
-=======
   def genFlatMap[A: Arbitrary: Cogen]: Gen[IO[A]] =
     for {
       ioa <- arbitrary[IO[A]]
       f <- arbitrary[A => IO[A]]
     } yield ioa.flatMap(f)
->>>>>>> 1822867d
+
+  implicit def cogenIO[A](implicit cgfa: Cogen[Future[A]]): Cogen[IO[A]] =
+    cgfa.contramap((ioa: IO[A]) => ioa.unsafeToFuture)
 }